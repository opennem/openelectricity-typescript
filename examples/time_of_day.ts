/**
 * Example showing generation patterns by time of day
 * This example demonstrates:
 * - Fetching hourly power data
 * - Analyzing generation patterns by hour
 * - Calculating percentage contribution by fuel technology group
 */

<<<<<<< HEAD
import { OpenElectricityClient } from "../src/client"
import { DataTable } from "../src/datatable"
=======
import { DataTable, OpenElectricityClient } from "openelectricity"
>>>>>>> c9e77f1a

async function main(): Promise<void> {
  // Initialize client
  const client = new OpenElectricityClient()

  // Set the date range for the last week, ending at midnight yesterday
  const today = new Date()
  const endDate = new Date(
    today.getFullYear(),
    today.getMonth(),
    today.getDate(),
  ) // midnight today
  const startDate = new Date(endDate)
  startDate.setDate(startDate.getDate() - 7) // midnight 7 days ago
  endDate.setDate(endDate.getDate() - 1) // midnight yesterday

  try {
    // Fetch power data with fuel technology grouping
    const { datatable } = await client.getNetworkData("NEM", ["power"], {
      dateStart: startDate.toISOString(),
      dateEnd: endDate.toISOString(),
      interval: "5m",
      secondaryGrouping: ["fueltech_group"],
    })

    if (!datatable) {
      throw new Error("No data returned")
    }

    // Add hour of day column to each row
    const withHourOfDay = datatable.getRows().map((row) => ({
      ...row,
      hour: row.interval.getHours(),
    }))

    // Create new DataTable with hour column
    const hourlyTable = new DataTable(
      withHourOfDay,
      [...datatable.getGroupings(), "hour"],
      datatable.getMetrics(),
    )

    // Group by fuel technology group and hour, calculate mean power
    const byFueltechAndHour = hourlyTable
      .groupBy(["fueltech_group", "hour"], "mean")
      .sortBy(["fueltech_group", "hour"])

    // Get unique fuel technology groups and sort them
    const fueltechGroups = Array.from(
      new Set(
        byFueltechAndHour.getRows().map((row) => row.fueltech_group as string),
      ),
    ).sort()

    // Create a table showing percentage contribution by fuel technology group for each hour
    const hourlyContributions = Array.from({ length: 24 }, (_, hour) => {
      // Get all rows for this hour
      const hourRows = byFueltechAndHour
        .filter((row) => row.hour === hour)
        .getRows()

      // Calculate total power for this hour
      const totalPower = hourRows.reduce(
        (sum, row) => sum + ((row.power as number) || 0),
        0,
      )

      // Calculate percentages for each fuel technology group
      const hourData = hourRows.reduce(
        (acc, row) => {
          const percentage =
            totalPower > 0
              ? (((row.power as number) || 0) / totalPower) * 100
              : 0
          acc[row.fueltech_group as string] = percentage.toFixed(1)
          return acc
        },
        {} as Record<string, string>,
      )

      // Verify total percentage
      const totalPercentage = Object.values(hourData).reduce(
        (sum, val) => sum + Number.parseFloat(val),
        0,
      )
      if (Math.abs(totalPercentage - 100) > 0.1) {
        console.warn(
          `Hour ${hour}: Total percentage is ${totalPercentage.toFixed(1)}%`,
        )
      }

      return {
        Hour: `${hour.toString().padStart(2, "0")}:00`,
        ...Object.fromEntries(
          fueltechGroups.map((group) => [
            group,
            hourData[group] ? `${hourData[group]}%` : "0.0%",
          ]),
        ),
      }
    })

    // Display the table
    console.log(
      "\nPercentage Contribution by Fuel Technology Group and Hour of Day",
    )
    console.log("==========================================================")
    console.table(hourlyContributions)

    // Find peak and minimum demand hours
    const totalByHour = new Map<number, number>()
    for (let hour = 0; hour < 24; hour++) {
      const hourRows = byFueltechAndHour
        .filter((row) => row.hour === hour)
        .getRows()
      const totalPower = hourRows.reduce(
        (sum, row) => sum + ((row.power as number) || 0),
        0,
      )
      totalByHour.set(hour, totalPower)
    }

    const peak = Array.from(totalByHour.entries()).reduce(
      (max, [hour, power]) => (power > max.power ? { hour, power } : max),
      { hour: 0, power: 0 },
    )
    const min = Array.from(totalByHour.entries()).reduce(
      (min, [hour, power]) => (power < min.power ? { hour, power } : min),
      { hour: 0, power: totalByHour.get(0) || Number.POSITIVE_INFINITY },
    )

    console.log("\nDemand Patterns:")
    console.log("================")
    console.log(
      `Peak Demand Hour: ${peak.hour.toString().padStart(2, "0")}:00 (${peak.power.toFixed(0)} MW)`,
    )
    console.log(
      `Minimum Demand Hour: ${min.hour.toString().padStart(2, "0")}:00 (${min.power.toFixed(0)} MW)`,
    )
  } catch (error) {
    if (error instanceof Error) {
      console.error("Error analyzing time of day patterns:", error.message)
    } else {
      console.error("Unknown error occurred")
    }
    process.exit(1)
  }
}

main()<|MERGE_RESOLUTION|>--- conflicted
+++ resolved
@@ -6,12 +6,8 @@
  * - Calculating percentage contribution by fuel technology group
  */
 
-<<<<<<< HEAD
 import { OpenElectricityClient } from "../src/client"
 import { DataTable } from "../src/datatable"
-=======
-import { DataTable, OpenElectricityClient } from "openelectricity"
->>>>>>> c9e77f1a
 
 async function main(): Promise<void> {
   // Initialize client
